--- conflicted
+++ resolved
@@ -9,15 +9,6 @@
 
 ## Installation
 
-<<<<<<< HEAD
-=======
-**Note: the primary goal of this package is to allow the community to experiment with the API and provide feedback before it's finalized. The implementation may contain minor inconsistencies with the RFC as the latter gets updated. We do not recommend using this package for production yet at this stage.**
-
----
-
-## Installation
-
->>>>>>> ca292010
 ### NPM
 
 ```bash
@@ -25,7 +16,6 @@
 # or
 yarn add @vue/composition-api
 ```
-<<<<<<< HEAD
 
 You must install `@vue/composition-api` as a plugin via `Vue.use()` before you can use the [Composition API](https://composition-api.vuejs.org/) to compose your component.
 
@@ -58,46 +48,9 @@
 
 ```ts
 const { ref, reactive } = VueCompositionAPI
-=======
-
-You must install `@vue/composition-api` as a plugin via `Vue.use()` before you can use the [Composition API](https://composition-api.vuejs.org/) to compose your component.
-
-```js
-import Vue from 'vue'
-import VueCompositionAPI from '@vue/composition-api'
-
-Vue.use(VueCompositionAPI)
-```
-
-```js
-// use the APIs
-import { ref, reactive } from '@vue/composition-api'
-```
-
-> :bulb: When you migrate to Vue 3, just replacing `@vue/composition-api` to `vue` and your code should just work.
-
-### CDN
-
-Include `@vue/composition-api` after Vue and it will install itself automatically.
-
-<!--cdn-links-start-->
-```html
-<script src="https://cdn.jsdelivr.net/npm/vue@2.6"></script>
-<script src="https://cdn.jsdelivr.net/npm/@vue/composition-api@0.6.7"></script>
->>>>>>> ca292010
 ```
 <!--cdn-links-end-->
 
-<<<<<<< HEAD
-
-=======
-`@vue/composition-api` will be exposed to global variable `window.vueCompositionApi`. 
-
-```ts
-const { ref, reactive } = vueCompositionApi
-```
-
->>>>>>> ca292010
 ## TypeScript Support
 
 > TypeScript version **>3.5.1** is required
@@ -113,7 +66,6 @@
 ```
 
 ### JSX/TSX
-<<<<<<< HEAD
 
 To make JSX/TSX work with `@vue/composition-api`, check out [babel-preset-vca-jsx](https://github.com/luwanquan/babel-preset-vca-jsx) by [@luwanquan](https://github.com/luwanquan).
 
@@ -123,10 +75,6 @@
 > Support &nbsp;&nbsp;&nbsp;&nbsp;:x: Not Supported
 
 ### Performance Impact
-=======
-
-To make JSX/TSX work with `@vue/composition-api`, check out [babel-preset-vca-jsx](https://github.com/luwanquan/babel-preset-vca-jsx) by [@luwanquan](https://github.com/luwanquan).
->>>>>>> ca292010
 
 Due the the limitation of Vue2's public API. `@vue/composition-api` inevitably introduced some extract costs.
 
@@ -334,11 +282,7 @@
 You may also need to augment the `SetupContext` when working with TypeScript:
 
 ```ts
-<<<<<<< HEAD
 import Vue from 'vue'
-=======
-import Vue from 'vue';
->>>>>>> ca292010
 
 declare module '@vue/composition-api' {
   interface SetupContext {
