--- conflicted
+++ resolved
@@ -291,10 +291,9 @@
 }
 ```
 
-<<<<<<< HEAD
 </details>
 
-=======
+
 ### :x: Reactive APIs in `data()`
 
 Passing `ref`, `reactive` or other reactive apis to `data()` would not work.
@@ -309,7 +308,6 @@
   },
 };
 ```
->>>>>>> 58d8d9a9
 
 ## SSR
 
