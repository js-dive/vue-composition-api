import Vue, { VueConstructor } from 'vue'
<<<<<<< HEAD
import { Data, SetupFunction } from './component'
import { currentVue } from './runtimeContext'
=======
import { Data, SetupFunction, SetupContext } from './component'
>>>>>>> ca292010
import { install } from './install'
import { mixin } from './setup'

declare module 'vue/types/options' {
  interface ComponentOptions<V extends Vue> {
    setup?: SetupFunction<Data, Data>
  }
}

const VueCompositionAPI = {
  install: (Vue: VueConstructor) => install(Vue, mixin),
}

<<<<<<< HEAD
export default plugin
export { createElement as h } from './createElement'
export { getCurrentInstance } from './runtimeContext'
=======
export default VueCompositionAPI

export { nextTick } from './nextTick'
export { default as createElement } from './createElement'
export { SetupContext }
>>>>>>> ca292010
export {
  defineComponent,
  ComponentRenderProxy,
  PropType,
  PropOptions,
  SetupContext,
} from './component'

export * from './apis/state'
export * from './apis/lifecycle'
export * from './apis/watch'
export * from './apis/computed'
export * from './apis/inject'

// auto install when using CDN
if (typeof window !== 'undefined' && window.Vue) {
  window.Vue.use(VueCompositionAPI)
}<|MERGE_RESOLUTION|>--- conflicted
+++ resolved
@@ -1,10 +1,5 @@
 import Vue, { VueConstructor } from 'vue'
-<<<<<<< HEAD
 import { Data, SetupFunction } from './component'
-import { currentVue } from './runtimeContext'
-=======
-import { Data, SetupFunction, SetupContext } from './component'
->>>>>>> ca292010
 import { install } from './install'
 import { mixin } from './setup'
 
@@ -18,17 +13,10 @@
   install: (Vue: VueConstructor) => install(Vue, mixin),
 }
 
-<<<<<<< HEAD
-export default plugin
+export default VueCompositionAPI
+export { nextTick } from './nextTick'
 export { createElement as h } from './createElement'
 export { getCurrentInstance } from './runtimeContext'
-=======
-export default VueCompositionAPI
-
-export { nextTick } from './nextTick'
-export { default as createElement } from './createElement'
-export { SetupContext }
->>>>>>> ca292010
 export {
   defineComponent,
   ComponentRenderProxy,
